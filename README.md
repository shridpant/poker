--- conflicted
+++ resolved
@@ -5,13 +5,8 @@
 For more details on the engine’s internals, see [KuhnPokerEngine Documentation](engine/README.md).
 
 For comprehensive details on training the three RL agents, see the following:
-<<<<<<< HEAD
 - [Federated Reinforcement Learning](players/federatedrl-readme.md)
-- [CFR]()
-=======
-- [Federated Reinforcement Learning](players/federatedrl.md)
 - [CFR](players/cfr-readme.md)
->>>>>>> dc33ef13
 - [RG-NFSP]()
 
 ## Game Rules
@@ -51,10 +46,6 @@
 poker/
 ├── engine/
 │   ├── KuhnPokerEngine.py
-│   └── ...
-├── models/
-│   ├── frl-models/
-│   ├── frl_actor_critic.py
 │   └── ...
 ├── scripts/
 │   ├── train.py
@@ -62,7 +53,9 @@
 ├── players/
 │   ├── base.py
 │   ├── human_agent.py
-│   ├── random_agent.py
+│   ├── cfr_agent.py
+│   ├── frl_agent.py
+│   ├── rgnfsp_agent.py
 │   └── ...
 ├── logs/
 │   ├── game_log.txt
